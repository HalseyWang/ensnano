use std::collections::BTreeMap;
use std::sync::{Arc, Mutex};

use iced::{container, Background, Column, Container, Image, Row};
use iced_wgpu::Renderer;
use iced_winit::winit::dpi::{LogicalPosition, LogicalSize};
use iced_winit::{
    button, scrollable, slider, text_input, Button, Checkbox, Color, Command, Element, Length,
    Program, Scrollable, Slider, Text, TextInput,
};
use native_dialog::FileDialog;
use ultraviolet::Vec3;

use color_space::{Hsv, Rgb};

use crate::mediator::{ActionMode, SelectionMode};

use super::{FogParameters as Fog, OverlayType, Requests};
mod color_picker;
use color_picker::ColorPicker;
mod sequence_input;
use sequence_input::SequenceInput;
use text_input_style::BadValue;
mod discrete_value;
use discrete_value::{FactoryId, RequestFactory, Requestable, ValueId};

const BUTTON_SIZE: u16 = 40;

pub struct LeftPanel {
    selection_mode: SelectionMode,
    action_mode: ActionMode,
    global_scroll: scrollable::State,
    logical_size: LogicalSize<f64>,
    logical_position: LogicalPosition<f64>,
    #[allow(dead_code)]
    open_color: button::State,
    sequence_input: SequenceInput,
    requests: Arc<Mutex<Requests>>,
    action_mode_state: ActionModeState,
    selection_mode_state: SelectionModeState,
    color_picker: ColorPicker,
    camera_target_buttons: [button::State; 6],
    camera_rotation_buttons: [button::State; 4],
    xz: isize,
    yz: isize,
    length_helices: usize,
    position_helices: isize,
    length_str: String,
    position_str: String,
    builder_input: [text_input::State; 2],
    show_torsion: bool,
    fog: FogParameters,
    physical_simulation: PhysicalSimulation,
    scroll_sensitivity_factory: RequestFactory<ScrollSentivity>,
<<<<<<< HEAD
    hyperboloid_factory: RequestFactory<Hyperboloid_>,
=======
    helix_roll_factory: RequestFactory<HelixRoll>,
>>>>>>> 87c1c60c
}

#[derive(Debug, Clone)]
pub enum Message {
    SelectionModeChanged(SelectionMode),
    Resized(LogicalSize<f64>, LogicalPosition<f64>),
    #[allow(dead_code)]
    OpenColor,
    ActionModeChanged(ActionMode),
    SequenceChanged(String),
    SequenceFileRequested,
    StrandColorChanged(Color),
    HueChanged(f32),
    NewGrid,
    FixPoint(Vec3, Vec3),
    RotateCam(f32, f32),
    PositionHelicesChanged(String),
    LengthHelicesChanged(String),
    ShowTorsion(bool),
    FogVisibility(bool),
    FogRadius(f32),
    FogLength(f32),
    FogCamera(bool),
    SimRoll(bool),
    SimSprings(bool),
    SimRequest,
    NewDesign,
    DescreteValue {
        factory_id: FactoryId,
        value_id: ValueId,
        value: f32,
    },
    HelixRoll(f32),
}

impl LeftPanel {
    pub fn new(
        requests: Arc<Mutex<Requests>>,
        logical_size: LogicalSize<f64>,
        logical_position: LogicalPosition<f64>,
    ) -> Self {
        Self {
            selection_mode: Default::default(),
            action_mode: Default::default(),
            global_scroll: Default::default(),
            logical_size,
            logical_position,
            open_color: Default::default(),
            sequence_input: SequenceInput::new(),
            requests,
            action_mode_state: Default::default(),
            selection_mode_state: Default::default(),
            color_picker: ColorPicker::new(),
            camera_rotation_buttons: Default::default(),
            camera_target_buttons: Default::default(),
            xz: 0,
            yz: 0,
            builder_input: Default::default(),
            length_helices: 0,
            position_helices: 0,
            length_str: "0".to_string(),
            position_str: "0".to_string(),
            show_torsion: false,
            fog: Default::default(),
            physical_simulation: Default::default(),
            scroll_sensitivity_factory: RequestFactory::new(0, ScrollSentivity {}),
<<<<<<< HEAD
            hyperboloid_factory: RequestFactory::new(1, Hyperboloid_ {}),
=======
            helix_roll_factory: RequestFactory::new(1, HelixRoll {}),
>>>>>>> 87c1c60c
        }
    }

    pub fn resize(
        &mut self,
        logical_size: LogicalSize<f64>,
        logical_position: LogicalPosition<f64>,
    ) {
        self.logical_size = logical_size;
        self.logical_position = logical_position;
    }
}

impl Program for LeftPanel {
    type Renderer = Renderer;
    type Message = Message;

    fn update(&mut self, message: Message) -> Command<Message> {
        match message {
            Message::SelectionModeChanged(selection_mode) => {
                if selection_mode != self.selection_mode {
                    let action_mode = if self.action_mode.is_build() {
                        match selection_mode {
                            SelectionMode::Grid => Some(ActionMode::BuildHelix {
                                position: self.position_helices,
                                length: self.length_helices,
                            }),
                            _ => {
                                if let ActionMode::BuildHelix { .. } = self.action_mode {
                                    Some(ActionMode::Build(false))
                                } else {
                                    None
                                }
                            }
                        }
                    } else {
                        None
                    };
                    self.selection_mode = selection_mode;
                    if let Some(action_mode) = action_mode {
                        self.action_mode = action_mode.clone();
                        self.requests.lock().unwrap().action_mode = Some(action_mode);
                    }
                    self.requests.lock().unwrap().selection_mode = Some(selection_mode);
                }
            }
            Message::ActionModeChanged(action_mode) => {
                let action_mode = if action_mode.is_build() {
                    match self.selection_mode {
                        SelectionMode::Grid => ActionMode::BuildHelix {
                            position: self.position_helices,
                            length: self.length_helices,
                        },
                        _ => action_mode,
                    }
                } else {
                    action_mode
                };
                if self.action_mode != action_mode {
                    self.action_mode = action_mode;
                    self.requests.lock().unwrap().action_mode = Some(action_mode)
                }
            }
            Message::SequenceChanged(s) => {
                self.requests.lock().unwrap().sequence_change = Some(s.clone());
                self.sequence_input.update_sequence(s);
            }
            Message::SequenceFileRequested => {
                let result = FileDialog::new().show_open_single_file();
                if let Ok(result) = result {
                    if let Some(path) = result {
                        let content = std::fs::read_to_string(path);
                        if let Ok(content) = content {
                            self.update(Message::SequenceChanged(content));
                        }
                    }
                }
            }
            Message::OpenColor => {
                self.requests.lock().unwrap().overlay_opened = Some(OverlayType::Color)
            }
            Message::StrandColorChanged(color) => {
                let red = ((color.r * 255.) as u32) << 16;
                let green = ((color.g * 255.) as u32) << 8;
                let blue = (color.b * 255.) as u32;
                self.color_picker.update_color(color);
                let hue = Hsv::from(Rgb::new(
                    color.r as f64 * 255.,
                    color.g as f64 * 255.,
                    color.b as f64 * 255.,
                ))
                .h;
                self.color_picker.change_hue(hue as f32);
                let color = red + green + blue;
                self.requests.lock().unwrap().strand_color_change = Some(color);
            }
            Message::HueChanged(x) => self.color_picker.change_hue(x),
            Message::Resized(size, position) => self.resize(size, position),
            Message::NewGrid => self.requests.lock().unwrap().new_grid = true,
            Message::RotateCam(xz, yz) => {
                self.xz = xz as isize;
                self.yz = yz as isize;
                self.requests.lock().unwrap().camera_rotation = Some((xz, yz));
            }
            Message::FixPoint(point, up) => {
                self.requests.lock().unwrap().camera_target = Some((point, up));
                self.xz = 0;
                self.yz = 0;
            }
            Message::LengthHelicesChanged(length_str) => {
                if let Ok(length) = length_str.parse::<usize>() {
                    self.length_helices = length
                }
                self.length_str = length_str;
                let action_mode = ActionMode::BuildHelix {
                    position: self.position_helices,
                    length: self.length_helices,
                };
                if self.action_mode != action_mode {
                    self.action_mode = action_mode;
                    self.requests.lock().unwrap().action_mode = Some(action_mode)
                }
            }
            Message::PositionHelicesChanged(position_str) => {
                if let Ok(position) = position_str.parse::<isize>() {
                    self.position_helices = position
                }
                self.position_str = position_str;
                let action_mode = ActionMode::BuildHelix {
                    position: self.position_helices,
                    length: self.length_helices,
                };
                if self.action_mode != action_mode {
                    self.action_mode = action_mode;
                    self.requests.lock().unwrap().action_mode = Some(action_mode)
                }
            }
            Message::ShowTorsion(b) => {
                self.requests.lock().unwrap().show_torsion_request = Some(b);
                self.show_torsion = b;
            }
            Message::FogVisibility(b) => {
                self.fog.visible = b;
                self.requests.lock().unwrap().fog = Some(self.fog.request());
            }
            Message::FogLength(length) => {
                self.fog.length = length;
                self.requests.lock().unwrap().fog = Some(self.fog.request());
            }
            Message::FogRadius(radius) => {
                self.fog.radius = radius;
                self.requests.lock().unwrap().fog = Some(self.fog.request());
            }
            Message::NewDesign => {
                self.show_torsion = false;
                self.physical_simulation.running = false;
                self.fog = Default::default();
            }
            Message::SimRoll(b) => {
                self.physical_simulation.roll = b;
            }
            Message::SimSprings(b) => {
                self.physical_simulation.springs = b;
            }
            Message::SimRequest => {
                self.physical_simulation.running ^= true;
                self.requests.lock().unwrap().roll_request =
                    Some(self.physical_simulation.request());
            }
            Message::FogCamera(b) => {
                self.fog.from_camera = b;
                self.requests.lock().unwrap().fog = Some(self.fog.request());
            }
            Message::DescreteValue {
                factory_id,
                value_id,
                value,
            } => match factory_id.0 {
                0 => {
                    let request = &mut self.requests.lock().unwrap().scroll_sensitivity;
                    self.scroll_sensitivity_factory
                        .update_request(value_id, value, request);
                }
                1 => {
<<<<<<< HEAD
                   let request = &mut self.requests.lock().unwrap().hyperboloid;
                   self.hyperboloid_factory.update_request(value_id, value, request);
=======
                    let request = &mut self.requests.lock().unwrap().helix_roll;
                    self.helix_roll_factory
                        .update_request(value_id, value, request);
>>>>>>> 87c1c60c
                }
                _ => unreachable!(),
            },
            Message::HelixRoll(roll) => {
                self.helix_roll_factory.update_roll(roll);
            }
        };
        Command::none()
    }

    fn view(&mut self) -> Element<Message, Renderer> {
        let width = self.logical_size.cast::<u16>().width;

        let mut selection_buttons = vec![
            Button::new(
                &mut self.selection_mode_state.grid,
                if self.selection_mode == SelectionMode::Grid {
                    Image::new(format!(
                        "{}/icons/icons/Grid-on.png",
                        env!("CARGO_MANIFEST_DIR")
                    ))
                } else {
                    Image::new(format!(
                        "{}/icons/icons/Grid-off.png",
                        env!("CARGO_MANIFEST_DIR")
                    ))
                },
            )
            .on_press(Message::SelectionModeChanged(SelectionMode::Grid))
            .style(ButtonStyle(self.selection_mode == SelectionMode::Grid))
            .width(Length::Units(BUTTON_SIZE)),
            Button::new(
                &mut self.selection_mode_state.helix,
                if self.selection_mode == SelectionMode::Helix {
                    Image::new(format!(
                        "{}/icons/icons/Helix-on.png",
                        env!("CARGO_MANIFEST_DIR")
                    ))
                } else {
                    Image::new(format!(
                        "{}/icons/icons/Helix-off.png",
                        env!("CARGO_MANIFEST_DIR")
                    ))
                },
            )
            .on_press(Message::SelectionModeChanged(SelectionMode::Helix))
            .style(ButtonStyle(self.selection_mode == SelectionMode::Helix))
            .width(Length::Units(BUTTON_SIZE)),
            Button::new(
                &mut self.selection_mode_state.strand,
                if self.selection_mode == SelectionMode::Strand {
                    Image::new(format!(
                        "{}/icons/icons/Strand-on.png",
                        env!("CARGO_MANIFEST_DIR")
                    ))
                } else {
                    Image::new(format!(
                        "{}/icons/icons/Strand-off.png",
                        env!("CARGO_MANIFEST_DIR")
                    ))
                },
            )
            .on_press(Message::SelectionModeChanged(SelectionMode::Strand))
            .style(ButtonStyle(self.selection_mode == SelectionMode::Strand))
            .width(Length::Units(BUTTON_SIZE)),
            Button::new(
                &mut self.selection_mode_state.nucleotide,
                if self.selection_mode == SelectionMode::Nucleotide {
                    Image::new(format!(
                        "{}/icons/icons/Nucleotide-on.png",
                        env!("CARGO_MANIFEST_DIR")
                    ))
                } else {
                    Image::new(format!(
                        "{}/icons/icons/Nucleotide-off.png",
                        env!("CARGO_MANIFEST_DIR")
                    ))
                },
            )
            .on_press(Message::SelectionModeChanged(SelectionMode::Nucleotide))
            .style(ButtonStyle(
                self.selection_mode == SelectionMode::Nucleotide,
            ))
            .width(Length::Units(BUTTON_SIZE)),
        ];

        let mut global_scroll = Scrollable::new(&mut self.global_scroll).spacing(5).push(Text::new("SelectionMode"));
        while selection_buttons.len() > 0 {
            let mut row = Row::new();
            row = row.push(selection_buttons.pop().unwrap()).spacing(5);
            let mut space = BUTTON_SIZE + 5;
            while space + BUTTON_SIZE < width && selection_buttons.len() > 0 {
                row = row.push(selection_buttons.pop().unwrap()).spacing(5);
                space += BUTTON_SIZE + 5;
            }
            global_scroll = global_scroll.spacing(5).push(row)
        }

        let mut action_buttons = vec![
            Button::new(
                &mut self.action_mode_state.select,
                if self.action_mode == ActionMode::Normal {
                    Image::new(format!(
                        "{}/icons/icons/Select-on.png",
                        env!("CARGO_MANIFEST_DIR")
                    ))
                } else {
                    Image::new(format!(
                        "{}/icons/icons/Select-off.png",
                        env!("CARGO_MANIFEST_DIR")
                    ))
                },
            )
            .on_press(Message::ActionModeChanged(ActionMode::Normal))
            .style(ButtonStyle(self.action_mode == ActionMode::Normal))
            .width(Length::Units(40)),
            Button::new(
                &mut self.action_mode_state.translate,
                if self.action_mode == ActionMode::Translate {
                    Image::new(format!(
                        "{}/icons/icons/Move-on.png",
                        env!("CARGO_MANIFEST_DIR")
                    ))
                } else {
                    Image::new(format!(
                        "{}/icons/icons/Move-off.png",
                        env!("CARGO_MANIFEST_DIR")
                    ))
                },
            )
            .on_press(Message::ActionModeChanged(ActionMode::Translate))
            .style(ButtonStyle(self.action_mode == ActionMode::Translate))
            .width(Length::Units(40)),
            Button::new(
                &mut self.action_mode_state.rotate,
                if self.action_mode == ActionMode::Rotate {
                    Image::new(format!(
                        "{}/icons/icons/Rotate-on.png",
                        env!("CARGO_MANIFEST_DIR")
                    ))
                } else {
                    Image::new(format!(
                        "{}/icons/icons/Rotate-off.png",
                        env!("CARGO_MANIFEST_DIR")
                    ))
                },
            )
            .on_press(Message::ActionModeChanged(ActionMode::Rotate))
            .style(ButtonStyle(self.action_mode == ActionMode::Rotate))
            .width(Length::Units(40)),
            Button::new(
                &mut self.action_mode_state.build,
                if self.action_mode.is_build() {
                    Image::new(format!(
                        "{}/icons/icons/Build-on.png",
                        env!("CARGO_MANIFEST_DIR")
                    ))
                } else {
                    Image::new(format!(
                        "{}/icons/icons/Build-off.png",
                        env!("CARGO_MANIFEST_DIR")
                    ))
                },
            )
            .on_press(Message::ActionModeChanged(ActionMode::Build(false)))
            .style(ButtonStyle(self.action_mode.is_build()))
            .width(Length::Units(40)),
            Button::new(
                &mut self.action_mode_state.cut,
                if self.action_mode == ActionMode::Cut {
                    Image::new(format!(
                        "{}/icons/icons/Cut-on.png",
                        env!("CARGO_MANIFEST_DIR")
                    ))
                    .width(Length::Units(BUTTON_SIZE))
                } else {
                    Image::new(format!(
                        "{}/icons/icons/Cut-off.png",
                        env!("CARGO_MANIFEST_DIR")
                    ))
                    .width(Length::Units(BUTTON_SIZE))
                },
            )
            .on_press(Message::ActionModeChanged(ActionMode::Cut))
            .width(Length::Units(40))
            .style(ButtonStyle(self.action_mode == ActionMode::Cut)),
            Button::new(
                &mut self.action_mode_state.add_grid,
                Image::new(format!(
                    "{}/icons/icons/NewGrid-on.png",
                    env!("CARGO_MANIFEST_DIR")
                ))
                .width(Length::Units(BUTTON_SIZE)),
            )
            .on_press(Message::NewGrid)
            .width(Length::Units(40)),
        ];

        let mut inputs = self.builder_input.iter_mut();

        let position_input = TextInput::new(
            inputs.next().unwrap(),
            "Position",
            &self.position_str,
            Message::PositionHelicesChanged,
        )
        .style(BadValue(
            self.position_str == self.position_helices.to_string(),
        ));

        let length_input = TextInput::new(
            inputs.next().unwrap(),
            "Length",
            &self.length_str,
            Message::LengthHelicesChanged,
        )
        .style(BadValue(self.length_str == self.length_helices.to_string()));

        global_scroll = global_scroll.spacing(5).push(Text::new("Action Mode"));
        while action_buttons.len() > 0 {
            let mut row = Row::new();
            row = row.push(action_buttons.remove(0)).spacing(5);
            let mut space = BUTTON_SIZE + 5;
            while space + BUTTON_SIZE < width && action_buttons.len() > 0 {
                row = row.push(action_buttons.remove(0)).spacing(5);
                space += BUTTON_SIZE + 5;
            }
            global_scroll = global_scroll.spacing(5).push(row)
        }

        if let ActionMode::Build(b) = self.action_mode {
            global_scroll = global_scroll.spacing(5).push(
                Checkbox::new(b, "Stick", |b| {
                    Message::ActionModeChanged(ActionMode::Build(b))
                })
                .size(12)
                .text_size(12),
            )
        } else if let ActionMode::BuildHelix { .. } = self.action_mode {
            let row = Row::new()
                .push(
                    Column::new()
                        .push(Text::new("Position strand").size(14).color(Color::BLACK))
                        .push(position_input)
                        .width(Length::Units(width / 2)),
                )
                .push(
                    Column::new()
                        .push(Text::new("Length strands").size(14).color(Color::BLACK))
                        .push(length_input),
                );
            global_scroll = global_scroll.push(row);
        }

        if self.selection_mode == SelectionMode::Helix {
            for view in self.helix_roll_factory.view().into_iter() {
                global_scroll = global_scroll.push(view);
            }
        }

        let mut target_buttons: Vec<_> = self
            .camera_target_buttons
            .iter_mut()
            .enumerate()
            .map(|(i, s)| {
                Button::new(s, Text::new(target_text(i)).size(10))
                    .on_press(target_message(i))
                    .width(Length::Units(30))
            })
            .collect();
        global_scroll = global_scroll.spacing(5).push(Text::new("Camera Target"));
        while target_buttons.len() > 0 {
            let mut row = Row::new();
            row = row.push(target_buttons.remove(0)).spacing(5);
            let mut space = 30 + 5;
            while space + 30 < width && target_buttons.len() > 0 {
                row = row.push(target_buttons.remove(0)).spacing(5);
                space += 30 + 5;
            }
            global_scroll = global_scroll.spacing(5).push(row)
        }

        let xz = self.xz;
        let yz = self.yz;
        let mut rotate_buttons: Vec<_> = self
            .camera_rotation_buttons
            .iter_mut()
            .enumerate()
            .map(|(i, s)| {
                Button::new(s, Text::new(rotation_text(i))).on_press(rotation_message(i, xz, yz))
            })
            .collect();

        global_scroll = global_scroll.spacing(5).push(Text::new("Rotate Camera"));
        while rotate_buttons.len() > 0 {
            let mut row = Row::new();
            row = row.push(rotate_buttons.remove(0)).spacing(5);
            let mut space = 30 + 5;
            while space + 30 < width && rotate_buttons.len() > 0 {
                row = row.push(rotate_buttons.remove(0)).spacing(5);
                space += 30 + 5;
            }
            global_scroll = global_scroll.spacing(5).push(row)
        }
        global_scroll = global_scroll
            .push(self.physical_simulation.view())
            .max_height(self.logical_size.height as u32);

        let mut widget = global_scroll
            .push(Checkbox::new(
                self.show_torsion,
                "Show Torsion",
                Message::ShowTorsion,
            ))
            .width(Length::Units(width));

        let color_square = self.color_picker.color_square();
        if self.selection_mode == SelectionMode::Strand {
            widget = widget
                .spacing(5)
                .push(self.color_picker.view())
                .push(
                    Row::new()
                        .push(color_square)
                        .push(iced::Space::new(Length::FillPortion(4), Length::Shrink)),
                )
                .push(self.sequence_input.view());
        }
        widget = widget.push(self.fog.view());
        for view in self.scroll_sensitivity_factory.view().into_iter() {
            widget = widget.push(view);
        }
        for view in self.hyperboloid_factory.view().into_iter() {
            widget = widget.push(view);
        }

        Container::new(widget)
            .style(TopBarStyle)
            .height(Length::Fill)
            .into()
    }
}

struct TopBarStyle;
impl container::StyleSheet for TopBarStyle {
    fn style(&self) -> container::Style {
        container::Style {
            background: Some(Background::Color(BACKGROUND)),
            text_color: Some(Color::WHITE),
            ..container::Style::default()
        }
    }
}

pub const BACKGROUND: Color = Color::from_rgb(
    0xA4 as f32 / 255.0,
    0xD4 as f32 / 255.0,
    0xFF as f32 / 255.0,
);

pub struct ColorOverlay {
    logical_size: LogicalSize<f64>,
    color_picker: ColorPicker,
    close_button: iced::button::State,
    requests: Arc<Mutex<Requests>>,
}

impl ColorOverlay {
    pub fn new(requests: Arc<Mutex<Requests>>, logical_size: LogicalSize<f64>) -> Self {
        Self {
            logical_size,
            close_button: Default::default(),
            color_picker: ColorPicker::new(),
            requests,
        }
    }

    pub fn resize(&mut self, logical_size: LogicalSize<f64>) {
        self.logical_size = logical_size;
    }
}

#[derive(Debug, Clone)]
pub enum ColorMessage {
    StrandColorChanged(Color),
    HueChanged(f32),
    #[allow(dead_code)]
    Resized(LogicalSize<f64>),
    Closed,
}

impl Program for ColorOverlay {
    type Renderer = Renderer;
    type Message = ColorMessage;

    fn update(&mut self, message: ColorMessage) -> Command<ColorMessage> {
        match message {
            ColorMessage::StrandColorChanged(color) => {
                let red = ((color.r * 255.) as u32) << 16;
                let green = ((color.g * 255.) as u32) << 8;
                let blue = (color.b * 255.) as u32;
                self.color_picker.update_color(color);
                let hue = Hsv::from(Rgb::new(
                    color.r as f64 * 255.,
                    color.g as f64 * 255.,
                    color.b as f64 * 255.,
                ))
                .h;
                self.color_picker.change_hue(hue as f32);
                let color = red + green + blue;
                self.requests.lock().unwrap().strand_color_change = Some(color);
            }
            ColorMessage::HueChanged(x) => self.color_picker.change_hue(x),
            ColorMessage::Closed => {
                self.requests.lock().unwrap().overlay_closed = Some(OverlayType::Color)
            }
            ColorMessage::Resized(size) => self.resize(size),
        };
        Command::none()
    }

    fn view(&mut self) -> Element<ColorMessage, Renderer> {
        let width = self.logical_size.cast::<u16>().width;

        let widget = Column::new()
            .width(Length::Units(width))
            .height(Length::Fill)
            .spacing(5)
            .push(self.color_picker.new_view())
            .spacing(5)
            .push(
                Button::new(&mut self.close_button, Text::new("Close"))
                    .on_press(ColorMessage::Closed),
            );

        Container::new(widget)
            .style(FloatingStyle)
            .height(Length::Fill)
            .into()
    }
}

struct FloatingStyle;
impl container::StyleSheet for FloatingStyle {
    fn style(&self) -> container::Style {
        container::Style {
            background: Some(Background::Color(BACKGROUND)),
            text_color: Some(Color::WHITE),
            border_width: 3_f32,
            border_radius: 3_f32,
            border_color: Color::BLACK,
            ..container::Style::default()
        }
    }
}

struct ButtonStyle(bool);

impl iced_wgpu::button::StyleSheet for ButtonStyle {
    fn active(&self) -> iced_wgpu::button::Style {
        iced_wgpu::button::Style {
            border_width: if self.0 { 3_f32 } else { 1_f32 },
            border_radius: if self.0 { 3_f32 } else { 2_f32 },
            border_color: if self.0 {
                Color::BLACK
            } else {
                [0.7, 0.7, 0.7].into()
            },
            background: Some(Background::Color([0.87, 0.87, 0.87].into())),
            //background: Some(Background::Color(BACKGROUND)),
            ..Default::default()
        }
    }
}

#[derive(Default, Debug, Clone)]
struct SelectionModeState {
    pub nucleotide: button::State,
    pub strand: button::State,
    pub helix: button::State,
    pub grid: button::State,
}

#[derive(Default, Debug, Clone)]
struct ActionModeState {
    pub select: button::State,
    pub translate: button::State,
    pub rotate: button::State,
    pub build: button::State,
    pub cut: button::State,
    pub add_grid: button::State,
}

fn target_message(i: usize) -> Message {
    match i {
        0 => Message::FixPoint(Vec3::unit_x(), Vec3::unit_y()),
        1 => Message::FixPoint(-Vec3::unit_x(), Vec3::unit_y()),
        2 => Message::FixPoint(Vec3::unit_y(), Vec3::unit_z()),
        3 => Message::FixPoint(-Vec3::unit_y(), -Vec3::unit_z()),
        4 => Message::FixPoint(Vec3::unit_z(), Vec3::unit_y()),
        _ => Message::FixPoint(-Vec3::unit_z(), Vec3::unit_y()),
    }
}

fn rotation_message(i: usize, xz: isize, yz: isize) -> Message {
    let angle_xz = match i {
        0 => {
            if xz % 90 == 30 || xz % 90 == 45 {
                15f32.to_radians()
            } else {
                30f32.to_radians()
            }
        }
        1 => {
            if xz % 90 == 60 || xz % 90 == 45 {
                -15f32.to_radians()
            } else {
                -30f32.to_radians()
            }
        }
        _ => 0f32,
    };
    let angle_yz = match i {
        2 => {
            if yz % 90 == 30 || yz % 90 == 45 {
                -15f32.to_radians()
            } else {
                -30f32.to_radians()
            }
        }
        3 => {
            if yz % 90 == 60 || yz % 90 == 45 {
                15f32.to_radians()
            } else {
                30f32.to_radians()
            }
        }
        _ => 0f32,
    };
    Message::RotateCam(angle_xz, angle_yz)
}

fn rotation_text(i: usize) -> String {
    match i {
        0 => "←".to_string(),
        1 => "→".to_string(),
        2 => "↑".to_string(),
        _ => "↓".to_string(),
    }
}

fn target_text(i: usize) -> String {
    match i {
        0 => "X+".to_string(),
        1 => "X-".to_string(),
        2 => "Y+".to_string(),
        3 => "Y-".to_string(),
        4 => "Z+".to_string(),
        _ => "Z-".to_string(),
    }
}

mod text_input_style {
    use iced::{Background, Color};
    use iced_wgpu::text_input::*;
    pub struct BadValue(pub bool);
    impl iced_wgpu::text_input::StyleSheet for BadValue {
        fn active(&self) -> Style {
            Style {
                background: Background::Color(Color::WHITE),
                border_radius: 5.0,
                border_width: 1.0,
                border_color: Color::from_rgb(0.7, 0.7, 0.7),
            }
        }

        fn focused(&self) -> Style {
            Style {
                border_color: Color::from_rgb(0.5, 0.5, 0.5),
                ..self.active()
            }
        }

        fn placeholder_color(&self) -> Color {
            Color::from_rgb(0.7, 0.7, 0.7)
        }

        fn value_color(&self) -> Color {
            if self.0 {
                Color::from_rgb(0.3, 0.3, 0.3)
            } else {
                Color::from_rgb(1., 0.3, 0.3)
            }
        }

        fn selection_color(&self) -> Color {
            Color::from_rgb(0.8, 0.8, 1.0)
        }
    }
}

struct FogParameters {
    visible: bool,
    from_camera: bool,
    radius: f32,
    radius_slider: slider::State,
    length: f32,
    length_slider: slider::State,
}

impl FogParameters {
    fn view(&mut self) -> Column<Message> {
        let mut column = Column::new()
            .push(Text::new("Fog"))
            .push(Checkbox::new(
                self.visible,
                "Visible",
                Message::FogVisibility,
            ))
            .push(Checkbox::new(
                self.from_camera,
                "From Camera",
                Message::FogCamera,
            ));

        if self.visible {
            column = column
                .push(Text::new("Radius"))
                .push(Slider::new(
                    &mut self.radius_slider,
                    0f32..=100f32,
                    self.radius,
                    Message::FogRadius,
                ))
                .push(Text::new("Length"))
                .push(Slider::new(
                    &mut self.length_slider,
                    0f32..=100f32,
                    self.length,
                    Message::FogLength,
                ));
        }
        column
    }

    fn request(&self) -> Fog {
        Fog {
            radius: self.radius,
            active: self.visible,
            length: self.length,
            from_camera: self.from_camera,
            alt_fog_center: None,
        }
    }
}

impl Default for FogParameters {
    fn default() -> Self {
        Self {
            visible: false,
            length: 10.,
            radius: 10.,
            length_slider: Default::default(),
            radius_slider: Default::default(),
            from_camera: false,
        }
    }
}

#[derive(Default)]
struct PhysicalSimulation {
    go_stop_button: button::State,
    pub running: bool,
    pub roll: bool,
    pub springs: bool,
}

impl PhysicalSimulation {
    fn view(&mut self) -> Row<Message> {
        let left_column = Column::new()
            .push(Checkbox::new(self.roll, "Roll", Message::SimRoll))
            .push(Checkbox::new(self.springs, "Spring", Message::SimSprings));
        let button_str = if self.running { "Stop" } else { "Go" };
        let right_column = Column::new().push(
            Button::new(&mut self.go_stop_button, Text::new(button_str))
                .on_press(Message::SimRequest),
        );
        Row::new().push(left_column).push(right_column)
    }

    fn request(&self) -> SimulationRequest {
        SimulationRequest {
            roll: self.roll,
            springs: self.springs,
        }
    }
}

#[derive(Clone)]
pub struct SimulationRequest {
    pub roll: bool,
    pub springs: bool,
}

<<<<<<< HEAD
#[derive(Clone)]
pub struct HyperboloidRequest {
    pub radius: usize,
    pub length: f32,
    pub shift: f32,
    pub radius_shift: f32,
}

pub struct Hyperboloid_ { }

impl Requestable for Hyperboloid_ {
    type Request = HyperboloidRequest;
    fn request_from_values(&self, values: &[f32]) -> HyperboloidRequest {
        HyperboloidRequest {
            radius: values[0].round() as usize,
            length: values[1],
            shift: values[2],
            radius_shift: values[3],
        }
    }
    fn nb_values(&self) -> usize {
        4
    }
    fn initial_value(&self, n: usize) -> f32 {
        match n {
            0 => 10f32,
            1 => 100f32,
            2 => 0f32,
            3 => 1f32,
            _ => unreachable!(),
        }
    }
    fn min_val(&self, n: usize) -> f32 {
        use std::f32::consts::PI;
        match n {
            0 => 5f32,
            1 => 1f32,
            2 => -PI + 1f32.to_radians(),
            3 => 0.,
            _ => unreachable!(),
        }
    }

    fn max_val(&self, n: usize) -> f32 {
        use std::f32::consts::PI;
        match n {
            0 => 30f32,
            1 => 200f32,
            2 => PI - 1f32.to_radians(),
            3 => 1f32,
            _ => unreachable!(),
        }
    }
    fn step_val(&self, n: usize) -> f32 {
        match n {
             0 => 1f32,
             1 => 1f32,
             2 => 1f32.to_radians(),
             3 => 0.01, 
             _ => unreachable!(),
        }
    }
    fn name_val(&self, n: usize) -> String {
        match n {
            0 => String::from("Nb helices"),
            1 => String::from("Length"),
            2 => String::from("Angle shift"),
            3 => String::from("Size"),
            _ => unreachable!(),
        }
    }
}

pub struct ScrollSentivity {}
=======
struct ScrollSentivity {}
>>>>>>> 87c1c60c

impl Requestable for ScrollSentivity {
    type Request = f32;
    fn request_from_values(&self, values: &[f32]) -> f32 {
        values[0]
    }
    fn nb_values(&self) -> usize {
        1
    }
    fn initial_value(&self, n: usize) -> f32 {
        if n == 0 {
            0f32
        } else {
            unreachable!()
        }
    }
    fn min_val(&self, n: usize) -> f32 {
        if n == 0 {
            -20f32
        } else {
            unreachable!()
        }
    }
    fn max_val(&self, n: usize) -> f32 {
        if n == 0 {
            20f32
        } else {
            unreachable!()
        }
    }
    fn step_val(&self, n: usize) -> f32 {
        if n == 0 {
            1f32
        } else {
            unreachable!()
        }
    }
    fn name_val(&self, n: usize) -> String {
        if n == 0 {
            String::from("ScrollSentivity")
        } else {
            unreachable!()
        }
    }
}

struct HelixRoll {}

impl Requestable for HelixRoll {
    type Request = f32;
    fn request_from_values(&self, values: &[f32]) -> f32 {
        values[0]
    }
    fn nb_values(&self) -> usize {
        1
    }
    fn initial_value(&self, n: usize) -> f32 {
        match n {
            0 => 0f32,
            _ => unreachable!(),
        }
    }
    fn min_val(&self, n: usize) -> f32 {
        use std::f32::consts::PI;
        match n {
            0 => -PI,
            _ => unreachable!(),
        }
    }
    fn max_val(&self, n: usize) -> f32 {
        use std::f32::consts::PI;
        match n {
            0 => PI,
            _ => unreachable!(),
        }
    }
    fn step_val(&self, n: usize) -> f32 {
        match n {
            0 => 1f32.to_radians(),
            _ => unreachable!(),
        }
    }
    fn name_val(&self, n: usize) -> String {
        match n {
            0 => String::from("Roll helix"),
            _ => unreachable!(),
        }
    }
}<|MERGE_RESOLUTION|>--- conflicted
+++ resolved
@@ -52,11 +52,8 @@
     fog: FogParameters,
     physical_simulation: PhysicalSimulation,
     scroll_sensitivity_factory: RequestFactory<ScrollSentivity>,
-<<<<<<< HEAD
     hyperboloid_factory: RequestFactory<Hyperboloid_>,
-=======
     helix_roll_factory: RequestFactory<HelixRoll>,
->>>>>>> 87c1c60c
 }
 
 #[derive(Debug, Clone)]
@@ -123,11 +120,8 @@
             fog: Default::default(),
             physical_simulation: Default::default(),
             scroll_sensitivity_factory: RequestFactory::new(0, ScrollSentivity {}),
-<<<<<<< HEAD
-            hyperboloid_factory: RequestFactory::new(1, Hyperboloid_ {}),
-=======
             helix_roll_factory: RequestFactory::new(1, HelixRoll {}),
->>>>>>> 87c1c60c
+            hyperboloid_factory: RequestFactory::new(2, Hyperboloid_ {}),
         }
     }
 
@@ -312,14 +306,13 @@
                         .update_request(value_id, value, request);
                 }
                 1 => {
-<<<<<<< HEAD
-                   let request = &mut self.requests.lock().unwrap().hyperboloid;
-                   self.hyperboloid_factory.update_request(value_id, value, request);
-=======
                     let request = &mut self.requests.lock().unwrap().helix_roll;
                     self.helix_roll_factory
                         .update_request(value_id, value, request);
->>>>>>> 87c1c60c
+                }
+                2 => {
+                   let request = &mut self.requests.lock().unwrap().hyperboloid;
+                   self.hyperboloid_factory.update_request(value_id, value, request);
                 }
                 _ => unreachable!(),
             },
@@ -1024,7 +1017,6 @@
     pub springs: bool,
 }
 
-<<<<<<< HEAD
 #[derive(Clone)]
 pub struct HyperboloidRequest {
     pub radius: usize,
@@ -1098,10 +1090,7 @@
     }
 }
 
-pub struct ScrollSentivity {}
-=======
 struct ScrollSentivity {}
->>>>>>> 87c1c60c
 
 impl Requestable for ScrollSentivity {
     type Request = f32;
