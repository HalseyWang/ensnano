//! The [Gui Manager](gui::Gui) handles redraw request on textures that corresponds to regions
//! attributed to GUI components and events happening on these regions.
//!
//! When a message is emmitted by a Gui component that have consequences that must be forwarded to
//! other components of the program it is forwarded to the [main](main) function via the
//! [Request](Requests) data structure.

/// Draw the top bar of the GUI
pub mod top_bar;
pub use top_bar::TopBar;
/// Draw the left pannel of the GUI
pub mod left_panel;
pub use left_panel::{
    ColorOverlay, HyperboloidRequest, LeftPanel, RigidBodyParametersRequest, SimulationRequest,
};
pub mod status_bar;
use status_bar::StatusBar;

use crate::mediator::{ActionMode, Operation, SelectionMode};
use crate::scene::FogParameters;
use crate::SplitMode;
use crate::{DrawArea, ElementType, IcedMessages, Multiplexer};
use iced_native::Event;
use iced_wgpu::{wgpu, Backend, Renderer, Settings, Viewport};
use iced_winit::{conversion, program, winit, Debug, Size};
use std::collections::HashMap;
use std::path::PathBuf;
use std::rc::Rc;
use std::sync::{Arc, Mutex};
use ultraviolet::Vec3;
use wgpu::Device;
use winit::{
    dpi::{PhysicalPosition, PhysicalSize},
    window::Window,
};

/// A structure that contains all the requests that can be made through the GUI.
pub struct Requests {
    /// A change of the rotation mode
    pub action_mode: Option<ActionMode>,
    /// A change of the selection mode
    pub selection_mode: Option<SelectionMode>,
    /// A request to move the camera so that the frustrum fits the desgin
    pub fitting: bool,
    /// A request to load a design into the scene
    pub file_add: Option<PathBuf>,
    /// A request to remove all designs
    pub file_clear: bool,
    /// A request to save the selected design
    pub file_save: Option<PathBuf>,
    /// A request to change the color of the selcted strand
    pub strand_color_change: Option<u32>,
    /// A request to change the sequence of the selected strand
    pub sequence_change: Option<String>,
    /// A request to show/hide the sequences
    pub toggle_text: Option<bool>,
    /// A request to change the view
    pub toggle_scene: Option<SplitMode>,
    /// A request to change the sensitivity of scrolling
    pub scroll_sensitivity: Option<f32>,
    pub make_grids: bool,
    pub overlay_closed: Option<OverlayType>,
    pub overlay_opened: Option<OverlayType>,
    pub operation_update: Option<Arc<dyn Operation>>,
    pub toggle_persistent_helices: Option<bool>,
    pub new_grid: bool,
    pub camera_rotation: Option<(f32, f32)>,
    pub camera_target: Option<(Vec3, Vec3)>,
    pub small_spheres: Option<bool>,
    pub set_scaffold_id: Option<Option<usize>>,
    pub scaffold_sequence: Option<String>,
    pub stapples_request: bool,
    pub recolor_stapples: bool,
    pub clean_requests: bool,
    pub roll_request: Option<SimulationRequest>,
    pub show_torsion_request: Option<bool>,
    pub fog: Option<FogParameters>,
    pub hyperboloid_update: Option<HyperboloidRequest>,
    pub new_hyperboloid: Option<HyperboloidRequest>,
    pub finalize_hyperboloid: bool,
    pub helix_roll: Option<f32>,
    pub copy: bool,
    pub paste: bool,
    pub duplication: bool,
    pub rigid_grid_simulation: Option<RigidBodyParametersRequest>,
    pub rigid_helices_simulation: Option<RigidBodyParametersRequest>,
    pub anchor: bool,
    pub rigid_body_parameters: Option<RigidBodyParametersRequest>,
<<<<<<< HEAD
    pub stapples_file: Option<(usize, PathBuf)>,
    pub keep_proceed: Option<KeepProceed>,
    pub sequence_input: Option<String>,
}

pub enum KeepProceed {
    DefaultScaffold,
    CustomScaffold,
    OptimizeShift(usize),
    Stapples(usize),
    Other,
=======
    pub new_shift_hyperboloid: Option<f32>,
>>>>>>> 8560abbc
}

impl Requests {
    /// Initialise the request structures with no requests
    pub fn new() -> Self {
        Self {
            action_mode: None,
            selection_mode: None,
            fitting: false,
            file_add: None,
            file_clear: false,
            file_save: None,
            strand_color_change: None,
            sequence_change: None,
            toggle_text: None,
            toggle_scene: Some(SplitMode::Both),
            scroll_sensitivity: None,
            make_grids: false,
            overlay_closed: None,
            overlay_opened: None,
            operation_update: None,
            toggle_persistent_helices: None,
            new_grid: false,
            camera_target: None,
            camera_rotation: None,
            small_spheres: None,
            set_scaffold_id: None,
            scaffold_sequence: None,
            stapples_request: false,
            recolor_stapples: false,
            clean_requests: false,
            roll_request: None,
            show_torsion_request: None,
            fog: None,
            hyperboloid_update: None,
            new_hyperboloid: None,
            finalize_hyperboloid: false,
            helix_roll: None,
            copy: false,
            paste: false,
            duplication: false,
            rigid_helices_simulation: None,
            rigid_grid_simulation: None,
            anchor: false,
            rigid_body_parameters: None,
<<<<<<< HEAD
            keep_proceed: None,
            stapples_file: None,
            sequence_input: None,
=======
            new_shift_hyperboloid: None,
>>>>>>> 8560abbc
        }
    }
}

#[derive(PartialEq)]
pub enum OverlayType {
    Color,
}

enum GuiState {
    TopBar(iced_winit::program::State<TopBar>),
    LeftPanel(iced_winit::program::State<LeftPanel>),
    StatusBar(iced_winit::program::State<StatusBar>),
}

impl GuiState {
    fn queue_event(&mut self, event: Event) {
        match self {
            GuiState::TopBar(state) => state.queue_event(event),
            GuiState::LeftPanel(state) => state.queue_event(event),
            GuiState::StatusBar(state) => state.queue_event(event),
        }
    }

    fn queue_top_bar_message(&mut self, message: top_bar::Message) {
        if let GuiState::TopBar(ref mut state) = self {
            state.queue_message(message)
        } else {
            panic!("wrong message type")
        }
    }

    fn queue_left_panel_message(&mut self, message: left_panel::Message) {
        if let GuiState::LeftPanel(ref mut state) = self {
            state.queue_message(message)
        } else {
            panic!("wrong message type")
        }
    }

    fn queue_status_bar_message(&mut self, message: status_bar::Message) {
        if let GuiState::StatusBar(ref mut state) = self {
            state.queue_message(message)
        } else {
            panic!("wrong message type")
        }
    }

    fn resize(&mut self, area: DrawArea, window: &Window) {
        match self {
            GuiState::TopBar(ref mut state) => state.queue_message(top_bar::Message::Resize(
                area.size.to_logical(window.scale_factor()),
            )),
            GuiState::LeftPanel(ref mut state) => {
                state.queue_message(left_panel::Message::Resized(
                    area.size.to_logical(window.scale_factor()),
                    area.position.to_logical(window.scale_factor()),
                ))
            }
            GuiState::StatusBar(_) => {}
        }
    }

    fn is_queue_empty(&self) -> bool {
        match self {
            GuiState::TopBar(state) => state.is_queue_empty(),
            GuiState::LeftPanel(state) => state.is_queue_empty(),
            GuiState::StatusBar(state) => state.is_queue_empty(),
        }
    }

    fn update(
        &mut self,
        size: iced::Size,
        cursor_position: iced::Point,
        renderer: &mut Renderer,
        debug: &mut Debug,
    ) {
        match self {
            GuiState::TopBar(state) => {
                state.update(size, cursor_position, None, renderer, debug);
            }
            GuiState::LeftPanel(state) => {
                state.update(size, cursor_position, None, renderer, debug);
            }
            GuiState::StatusBar(state) => {
                state.update(size, cursor_position, None, renderer, debug);
            }
        }
    }

    fn render(
        &mut self,
        renderer: &mut Renderer,
        device: &Device,
        staging_belt: &mut wgpu::util::StagingBelt,
        encoder: &mut wgpu::CommandEncoder,
        target: &wgpu::TextureView,
        viewport: &iced_graphics::Viewport,
        debug: &Debug,
        mouse_interaction: &mut iced::mouse::Interaction,
    ) {
        match self {
            GuiState::TopBar(ref state) => {
                *mouse_interaction = renderer.backend_mut().draw(
                    device,
                    staging_belt,
                    encoder,
                    target,
                    viewport,
                    state.primitive(),
                    &debug.overlay(),
                );
            }
            GuiState::LeftPanel(ref state) => {
                renderer.backend_mut().draw(
                    device,
                    staging_belt,
                    encoder,
                    target,
                    viewport,
                    state.primitive(),
                    &debug.overlay(),
                );
            }
            GuiState::StatusBar(ref state) => {
                renderer.backend_mut().draw(
                    device,
                    staging_belt,
                    encoder,
                    target,
                    viewport,
                    state.primitive(),
                    &debug.overlay(),
                );
            }
        }
    }
}

/// A Gui component.
struct GuiElement {
    state: GuiState,
    debug: Debug,
    redraw: bool,
    element_type: ElementType,
}

impl GuiElement {
    /// Initialize the top bar gui component
    fn top_bar(
        renderer: &mut Renderer,
        window: &Window,
        multiplexer: &Multiplexer,
        requests: Arc<Mutex<Requests>>,
    ) -> Self {
        let cursor_position = PhysicalPosition::new(-1., -1.);
        let top_bar_area = multiplexer.get_element_area(ElementType::TopBar).unwrap();
        let top_bar = TopBar::new(
            requests.clone(),
            top_bar_area.size.to_logical(window.scale_factor()),
        );
        let mut top_bar_debug = Debug::new();
        let top_bar_state = program::State::new(
            top_bar,
            convert_size(top_bar_area.size),
            conversion::cursor_position(cursor_position, window.scale_factor()),
            renderer,
            &mut top_bar_debug,
        );
        Self {
            state: GuiState::TopBar(top_bar_state),
            debug: top_bar_debug,
            redraw: true,
            element_type: ElementType::TopBar,
        }
    }

    /// Initialize the left panel gui component
    fn left_panel(
        renderer: &mut Renderer,
        window: &Window,
        multiplexer: &Multiplexer,
        requests: Arc<Mutex<Requests>>,
    ) -> Self {
        let cursor_position = PhysicalPosition::new(-1., -1.);
        let left_panel_area = multiplexer
            .get_element_area(ElementType::LeftPanel)
            .unwrap();
        let left_panel = LeftPanel::new(
            requests.clone(),
            left_panel_area.size.to_logical(window.scale_factor()),
            left_panel_area.position.to_logical(window.scale_factor()),
        );
        let mut left_panel_debug = Debug::new();
        let left_panel_state = program::State::new(
            left_panel,
            convert_size(left_panel_area.size),
            conversion::cursor_position(cursor_position, window.scale_factor()),
            renderer,
            &mut left_panel_debug,
        );
        Self {
            state: GuiState::LeftPanel(left_panel_state),
            debug: left_panel_debug,
            redraw: true,
            element_type: ElementType::LeftPanel,
        }
    }

    fn status_bar(
        renderer: &mut Renderer,
        window: &Window,
        multiplexer: &Multiplexer,
        requests: Arc<Mutex<Requests>>,
    ) -> Self {
        let cursor_position = PhysicalPosition::new(-1., -1.);
        let status_bar_area = multiplexer
            .get_element_area(ElementType::StatusBar)
            .unwrap();
        let status_bar = StatusBar::new(requests);
        let mut status_bar_debug = Debug::new();
        let status_bar_state = program::State::new(
            status_bar,
            convert_size(status_bar_area.size),
            conversion::cursor_position(cursor_position, window.scale_factor()),
            renderer,
            &mut status_bar_debug,
        );
        Self {
            state: GuiState::StatusBar(status_bar_state),
            debug: status_bar_debug,
            redraw: true,
            element_type: ElementType::StatusBar,
        }
    }

    fn forward_event(&mut self, event: Event) {
        self.state.queue_event(event)
    }

    fn get_state(&mut self) -> &mut GuiState {
        &mut self.state
    }

    fn resize(&mut self, window: &Window, multiplexer: &Multiplexer) {
        let area = multiplexer.get_draw_area(self.element_type).unwrap();
        self.state.resize(area, window);
        self.redraw = true;
    }

    fn fetch_change(
        &mut self,
        window: &Window,
        multiplexer: &Multiplexer,
        renderer: &mut Renderer,
        resized: bool,
    ) -> bool {
        let area = multiplexer.get_element_area(self.element_type).unwrap();
        let cursor = if multiplexer.foccused_element() == Some(self.element_type) {
            multiplexer.get_cursor_position()
        } else {
            PhysicalPosition::new(-1., -1.)
        };
        if !self.state.is_queue_empty() || resized {
            // We update iced
            self.redraw = true;
            let _ = self.state.update(
                convert_size(area.size),
                conversion::cursor_position(cursor, window.scale_factor()),
                renderer,
                &mut self.debug,
            );
            true
        } else {
            false
        }
    }

    pub fn render(
        &mut self,
        renderer: &mut Renderer,
        encoder: &mut wgpu::CommandEncoder,
        device: &Device,
        window: &Window,
        multiplexer: &Multiplexer,
        staging_belt: &mut wgpu::util::StagingBelt,
        mouse_interaction: &mut iced::mouse::Interaction,
    ) {
        if self.redraw {
            let viewport = Viewport::with_physical_size(
                convert_size_u32(
                    multiplexer
                        .get_element_area(self.element_type)
                        .unwrap()
                        .size,
                ),
                window.scale_factor(),
            );
            let target = multiplexer.get_texture_view(self.element_type).unwrap();
            self.state.render(
                renderer,
                device,
                staging_belt,
                encoder,
                target,
                &viewport,
                &self.debug,
                mouse_interaction,
            );
            self.redraw = false;
        }
    }
}

/// The Gui manager.
pub struct Gui {
    /// HashMap mapping [ElementType](ElementType) to a GuiElement
    elements: HashMap<ElementType, GuiElement>,
    renderer: iced_wgpu::Renderer,
    device: Rc<Device>,
    resized: bool,
}

impl Gui {
    pub fn new(
        device: Rc<Device>,
        window: &Window,
        multiplexer: &Multiplexer,
        requests: Arc<Mutex<Requests>>,
    ) -> Self {
        let mut renderer = Renderer::new(Backend::new(device.as_ref(), Settings::default()));
        let mut elements = HashMap::new();
        elements.insert(
            ElementType::TopBar,
            GuiElement::top_bar(&mut renderer, window, multiplexer, requests.clone()),
        );
        elements.insert(
            ElementType::LeftPanel,
            GuiElement::left_panel(&mut renderer, window, multiplexer, requests.clone()),
        );
        elements.insert(
            ElementType::StatusBar,
            GuiElement::status_bar(&mut renderer, window, multiplexer, requests.clone()),
        );

        Self {
            elements,
            renderer,
            device,
            resized: true,
        }
    }

    /// Forward an event to the appropriate gui component
    pub fn forward_event(&mut self, area: ElementType, event: iced_native::Event) {
        self.elements.get_mut(&area).unwrap().forward_event(event);
    }

    /// Forward a message to the appropriate gui component
    pub fn forward_messages(&mut self, messages: &mut IcedMessages) {
        for m in messages.top_bar.drain(..) {
            self.elements
                .get_mut(&ElementType::TopBar)
                .unwrap()
                .get_state()
                .queue_top_bar_message(m);
        }
        for m in messages.left_panel.drain(..) {
            self.elements
                .get_mut(&ElementType::LeftPanel)
                .unwrap()
                .get_state()
                .queue_left_panel_message(m);
        }
        for m in messages.status_bar.drain(..) {
            self.elements
                .get_mut(&ElementType::StatusBar)
                .unwrap()
                .get_state()
                .queue_status_bar_message(m);
        }
    }

    /// Get the new size of each gui component from the multiplexer and forwards them.
    pub fn resize(&mut self, multiplexer: &Multiplexer, window: &Window) {
        for element in self.elements.values_mut() {
            element.resize(window, multiplexer)
        }
        self.resized = true;
    }

    /// Ask the gui component to process the event that they have recieved
    pub fn fetch_change(&mut self, window: &Window, multiplexer: &Multiplexer) -> bool {
        let mut ret = false;
        for elements in self.elements.values_mut() {
            ret |= elements.fetch_change(window, multiplexer, &mut self.renderer, false);
        }
        ret
    }

    /// Ask the gui component to process the event and messages that they that they have recieved.
    pub fn update(&mut self, multiplexer: &Multiplexer, window: &Window) {
        for elements in self.elements.values_mut() {
            elements.fetch_change(window, multiplexer, &mut self.renderer, self.resized);
        }
        self.resized = false;
    }

    pub fn render(
        &mut self,
        encoder: &mut wgpu::CommandEncoder,
        window: &Window,
        multiplexer: &Multiplexer,
        staging_belt: &mut wgpu::util::StagingBelt,
        mouse_interaction: &mut iced::mouse::Interaction,
    ) {
        for element in self.elements.values_mut() {
            element.render(
                &mut self.renderer,
                encoder,
                self.device.as_ref(),
                window,
                multiplexer,
                staging_belt,
                mouse_interaction,
            )
        }
    }
}

fn convert_size(size: PhysicalSize<u32>) -> Size<f32> {
    Size::new(size.width as f32, size.height as f32)
}

fn convert_size_u32(size: PhysicalSize<u32>) -> Size<u32> {
    Size::new(size.width, size.height)
}<|MERGE_RESOLUTION|>--- conflicted
+++ resolved
@@ -86,10 +86,10 @@
     pub rigid_helices_simulation: Option<RigidBodyParametersRequest>,
     pub anchor: bool,
     pub rigid_body_parameters: Option<RigidBodyParametersRequest>,
-<<<<<<< HEAD
     pub stapples_file: Option<(usize, PathBuf)>,
     pub keep_proceed: Option<KeepProceed>,
     pub sequence_input: Option<String>,
+    pub new_shift_hyperboloid: Option<f32>,
 }
 
 pub enum KeepProceed {
@@ -98,9 +98,6 @@
     OptimizeShift(usize),
     Stapples(usize),
     Other,
-=======
-    pub new_shift_hyperboloid: Option<f32>,
->>>>>>> 8560abbc
 }
 
 impl Requests {
@@ -146,13 +143,10 @@
             rigid_grid_simulation: None,
             anchor: false,
             rigid_body_parameters: None,
-<<<<<<< HEAD
             keep_proceed: None,
             stapples_file: None,
             sequence_input: None,
-=======
             new_shift_hyperboloid: None,
->>>>>>> 8560abbc
         }
     }
 }
