//! `icednano` is a software for designing 3D DNA nanostructures.
//!
//! # Organization of the software
//!
//! ![Organization
//! chart](https://perso.ens-lyon.fr/nicolas.levy/doc_icednano/img/main_chart.jpg)
//!
//! The [main](main) function owns the event_loop and the framebuffer. It recieves window events
//! and handles the framebuffer.
//!
//! ## Drawing process
//!
//! On each redraw request, the [main](main) funtion generates a new frame, and ask the
//! [Multiplexer](multiplexer) to draw on a view of that texture.
//!
//! The [Multiplexer](multiplexer) knows how the window is devided into several regions. For each
//! of these region it knows what application or gui component should draw on it.
//! For each region the [Multiplexer](multiplexer) holds a texture, and at each draw request, it
//! will request the corresponding app or gui element to possibly update the texture.
//!
//!  Applications are notified when the design that they display have been modified and may request
//!  from the [Design](design) the data that they need to display it.
//!
//!  ## Handling of events
//!
//!  Window events are recieved by the `main` function that forwards them to the
//!  [Multiplexer](multiplexer). The [Multiplexer](multiplexer) then forwards the event to the last
//!  active region (the region under the cursor). Special events like resizing of the window are
//!  handled by the multiplexer.
//!
//!  When applications and GUI component handle an event. This event might have consequences that
//!  must be known by the other components of the software.
//!
//!  In the case of an application, the
//!  consequences is transmitted to the [Mediator](mediator). The [Mediator](mediator) may then
//!  request appropriate modifications of the [Designs](design) or forward messages for the GUI
//!  components.
//!
//!  In the case of a GUI component, consequences are transmitted to the [main](main) function that
//!  will consequently send the appropriate request to the [Mediator](mediator).
use std::collections::VecDeque;
use std::env;
use std::path::PathBuf;
use std::rc::Rc;
use std::sync::{Arc, Mutex, RwLock};
use std::time::{Duration, Instant};
pub type PhySize = iced_winit::winit::dpi::PhysicalSize<u32>;

use iced_native::Event as IcedEvent;
use iced_wgpu::{wgpu, Backend, Renderer, Settings, Viewport};
use iced_winit::{conversion, futures, program, winit, Debug, Size};

use futures::task::SpawnExt;
use winit::{
    dpi::{PhysicalPosition, PhysicalSize},
    event::{Event, ModifiersState, WindowEvent},
    event_loop::{ControlFlow, EventLoop},
    window::Window,
};

#[macro_use]
extern crate serde_derive;
extern crate serde;

mod consts;
/// Design handling
mod design;
/// Graphical interface drawing
mod gui;
use design::Design;
/// Message passing between applications
mod mediator;
/// Separation of the window into drawing regions
mod multiplexer;
/// 3D scene drawing
mod scene;
use mediator::{Mediator, Operation, Scheduler};
mod flatscene;
mod text;
mod utils;
// mod grid_panel; We don't use the grid panel atm

use flatscene::FlatScene;
use gui::{ColorOverlay, OverlayType, Requests};
use multiplexer::{DrawArea, ElementType, Multiplexer, Overlay, SplitMode};
use scene::Scene;

fn convert_size(size: PhySize) -> Size<f32> {
    Size::new(size.width as f32, size.height as f32)
}

fn convert_size_u32(size: PhySize) -> Size<u32> {
    Size::new(size.width, size.height)
}

/// Main function. Runs the event loop and holds the framebuffer.
///
/// # Intialization
///
/// Before running the event loop, the main fuction do the following
///
/// * It request a connection to the GPU and crates a framebuffer
/// * It initializes a multiplexer.
/// * It initializes applications and GUI component, and associate region of the screen to these
/// components
/// * It initialized the [Mediator](mediator), the [Scheduler](mediator::Scheduler) and the [Gui
/// manager](gui::Gui)
///
/// # EventLoop
///
/// * The event loop wait for an event. If no event is recieved during 33ms, a new redraw is
/// requested.
/// * When a event is recieved, it is forwareded to the multiplexer. The Multiplexer may then
/// convert this event into a event for a specific screen region.
/// * When all window event have been handled, the main function reads messages that it recieved
/// from the [Gui Manager](gui::Gui).  The consequence of these messages are forwarded to the
/// applications.
/// * The main loops then reads the messages that it recieved from the [Mediator](mediator) and
/// forwards their consequences to the Gui components.
/// * Finally, a redraw is requested.
///
///
fn main() {
    // parse arugments, if an argument was given it is treated as a file to open
    let args: Vec<String> = env::args().collect();
    let path = if args.len() >= 2 {
        Some(PathBuf::from(&args[1]))
    } else {
        None
    };

    // Initialize winit
    let event_loop = EventLoop::new();
    let window = winit::window::Window::new(&event_loop).unwrap();
    window.set_title("Icednano");

    let modifiers = ModifiersState::default();

    let instance = wgpu::Instance::new(wgpu::BackendBit::PRIMARY);
    let surface = unsafe { instance.create_surface(&window) };
    // Initialize WGPU
    let (device, queue) = futures::executor::block_on(async {
        let adapter = instance
            .request_adapter(&wgpu::RequestAdapterOptions {
                power_preference: wgpu::PowerPreference::Default,
                compatible_surface: Some(&surface),
            })
            .await
            .expect("Could not get adapter\n
                This might be because gpu drivers are missing. \n
                You need Vulkan, Metal (for MacOS) or DirectX (for Windows) drivers to run this software");

        adapter
            .request_device(
                &wgpu::DeviceDescriptor {
                    features: wgpu::Features::empty(),
                    limits: wgpu::Limits::default(),
                    shader_validation: false,
                },
                None,
            )
            .await
            .expect("Request device")
    });

    let format = wgpu::TextureFormat::Bgra8UnormSrgb;

    let mut swap_chain = {
        let size = window.inner_size();

        device.create_swap_chain(
            &surface,
            &wgpu::SwapChainDescriptor {
                usage: wgpu::TextureUsage::OUTPUT_ATTACHMENT,
                format,
                width: size.width,
                height: size.height,
                present_mode: wgpu::PresentMode::Mailbox,
            },
        )
    };
    let mut renderer = Renderer::new(Backend::new(
        &device,
        Settings {
            antialiasing: Some(iced_graphics::Antialiasing::MSAAx4),
            default_text_size: 14,
            ..Default::default()
        },
    ));
    let device = Rc::new(device);
    let queue = Rc::new(queue);
    let mut resized = false;
    let mut staging_belt = wgpu::util::StagingBelt::new(5 * 1024);
    let mut local_pool = futures::executor::LocalPool::new();

    // Initialize the mediator
    let requests = Arc::new(Mutex::new(Requests::new()));
    let messages = Arc::new(Mutex::new(IcedMessages::new()));
    let computing = Arc::new(Mutex::new(false));
    let mediator = Arc::new(Mutex::new(Mediator::new(
        messages.clone(),
        computing.clone(),
    )));
    let scheduler = Arc::new(Mutex::new(Scheduler::new()));

    // Initialize the layout
    let mut multiplexer = Multiplexer::new(
        window.inner_size(),
        window.scale_factor(),
        device.clone(),
        requests.clone(),
    );
    multiplexer.change_split(SplitMode::Both);

    // Initialize the scenes
    let mut encoder =
        device.create_command_encoder(&wgpu::CommandEncoderDescriptor { label: None });
    let scene_area = multiplexer.get_element_area(ElementType::Scene).unwrap();
    let scene = Arc::new(Mutex::new(Scene::new(
        device.clone(),
        queue.clone(),
        window.inner_size(),
        scene_area,
        mediator.clone(),
        &mut encoder,
    )));
    queue.submit(Some(encoder.finish()));
    mediator
        .lock()
        .unwrap()
        .add_application(scene.clone(), ElementType::Scene);
    scheduler
        .lock()
        .unwrap()
        .add_application(scene.clone(), ElementType::Scene);

    let flat_scene = Arc::new(Mutex::new(FlatScene::new(
        device.clone(),
        queue.clone(),
        window.inner_size(),
        scene_area,
        mediator.clone(),
    )));
    mediator
        .lock()
        .unwrap()
        .add_application(flat_scene.clone(), ElementType::FlatScene);
    scheduler
        .lock()
        .unwrap()
        .add_application(flat_scene.clone(), ElementType::FlatScene);

    // Add a design to the scene if one was given as a command line arguement
    if let Some(ref path) = path {
        let design = Design::new_with_path(0, path).unwrap_or_else(|| Design::new(0));
        mediator
            .lock()
            .unwrap()
            .add_design(Arc::new(RwLock::new(design)));
    } else {
        let mut design = Design::new(0);
        design.add_hyperboloid(10, 0f32, 100., 1.);
        mediator
            .lock()
            .unwrap()
            .add_design(Arc::new(RwLock::new(design)));
    }

    // Initialize the UI

    let mut gui = gui::Gui::new(device.clone(), &window, &multiplexer, requests.clone());

    let mut overlay_manager = OverlayManager::new(requests.clone(), &window, &mut renderer);

    // Run event loop
    let mut last_render_time = std::time::Instant::now();
    let mut mouse_interaction = iced::mouse::Interaction::Pointer;
    let mut icon = None;
    event_loop.run(move |event, _, control_flow| {
        // Wait for event or redraw a frame every 33 ms (30 frame per seconds)
        *control_flow = ControlFlow::WaitUntil(Instant::now() + Duration::from_millis(33));
        //*control_flow = ControlFlow::Wait;

        match event {
            Event::WindowEvent {
                event: WindowEvent::CloseRequested,
                ..
            } => *control_flow = ControlFlow::Exit,
            Event::WindowEvent { event, .. } => {
                //let modifiers = multiplexer.modifiers();
                if let Some(event) = event.to_static() {
                    // Feed the event to the multiplexer
                    let (event, icon_opt) = multiplexer.event(event, &mut resized);
                    icon = icon.or(icon_opt);

                    if let Some((event, area)) = event {
                        // pass the event to the area on which it happenened
                        match area {
                            area if area.is_gui() => {
                                let event = iced_winit::conversion::window_event(
                                    &event,
                                    window.scale_factor(),
                                    modifiers,
                                );
                                if let Some(event) = event {
                                    gui.forward_event(area, event);
                                }
                            }
                            ElementType::Overlay(n) => {
                                let event = iced_winit::conversion::window_event(
                                    &event,
                                    window.scale_factor(),
                                    modifiers,
                                );
                                if let Some(event) = event {
                                    overlay_manager.forward_event(event, n);
                                }
                            }
                            area if area.is_scene() => {
                                let cursor_position = multiplexer.get_cursor_position();
                                scheduler.lock().unwrap().forward_event(
                                    &event,
                                    area,
                                    cursor_position,
                                )
                            }
                            _ => unreachable!(),
                        }
                    }
                }
            }
            Event::MainEventsCleared => {
                let mut redraw = resized | icon.is_some();
                redraw |= gui.fetch_change(&window, &multiplexer);
                // When there is no more event to deal with
                {
                    let mut requests = requests.lock().expect("requests");
                    if requests.fitting {
                        mediator.lock().unwrap().request_fits();
                        requests.fitting = false;
                    }

                    if let Some(ref path) = requests.file_add {
                        let design = Design::new_with_path(0, path);
                        if let Some(design) = design {
                            messages.lock().unwrap().notify_new_design();
                            mediator.lock().unwrap().clear_designs();
                            let design = Arc::new(RwLock::new(design));
                            mediator.lock().unwrap().add_design(design);
                        }
                        requests.file_add = None;
                    }

                    if requests.file_clear {
                        mediator.lock().unwrap().clear_designs();
                        requests.file_clear = false;
                    }

                    if let Some(ref path) = requests.file_save {
                        mediator.lock().unwrap().save_design(path);
                        requests.file_save = None;
                    }

                    if let Some(value) = requests.toggle_text {
                        mediator.lock().unwrap().toggle_text(value);
                        requests.toggle_text = None;
                    }

                    if let Some(value) = requests.toggle_scene {
                        multiplexer.change_split(value);
                        scheduler
                            .lock()
                            .unwrap()
                            .forward_new_size(window.inner_size(), &multiplexer);
                        gui.resize(&multiplexer, &window);
                        requests.toggle_scene = None;
                    }

                    if requests.make_grids {
                        mediator.lock().unwrap().make_grids();
                        requests.make_grids = false
                    }

                    if requests.new_grid {
                        scene.lock().unwrap().make_new_grid();
                        requests.new_grid = false;
                        messages
                            .lock()
                            .unwrap()
                            .push_action_mode(mediator::ActionMode::Build(false));
                        messages
                            .lock()
                            .unwrap()
                            .push_selection_mode(mediator::SelectionMode::Grid);
                    }

                    if let Some(selection_mode) = requests.selection_mode {
                        mediator
                            .lock()
                            .unwrap()
                            .change_selection_mode(selection_mode);
                        requests.selection_mode = None;
                    }

                    if let Some(action_mode) = requests.action_mode.take() {
                        println!("action mode {:?}", action_mode);
                        mediator.lock().unwrap().change_action_mode(action_mode);
                    }

                    if let Some(sequence) = requests.sequence_change.take() {
                        mediator.lock().unwrap().change_sequence(sequence);
                    }
                    if let Some(color) = requests.strand_color_change {
                        mediator.lock().unwrap().change_strand_color(color);
                        requests.strand_color_change = None;
                    }
                    if let Some(sensitivity) = requests.scroll_sensitivity.take() {
                        mediator.lock().unwrap().change_sensitivity(sensitivity);
                        //flat_scene.lock().unwrap().change_sensitivity(sensitivity);
                    }

                    if let Some(overlay_type) = requests.overlay_closed.take() {
                        overlay_manager.rm_overlay(overlay_type, &mut multiplexer);
                    }

                    if let Some(overlay_type) = requests.overlay_opened.take() {
                        overlay_manager.add_overlay(overlay_type, &mut multiplexer);
                    }

                    if let Some(op) = requests.operation_update.take() {
                        mediator.lock().unwrap().update_pending(op)
                    }

                    if let Some(b) = requests.toggle_persistent_helices.take() {
                        mediator.lock().unwrap().set_persistent_phantom(b)
                    }

                    if let Some(b) = requests.small_spheres.take() {
                        println!("requested small spheres");
                        mediator.lock().unwrap().set_small_spheres(b)
                    }

                    if let Some(point) = requests.camera_target.take() {
                        mediator.lock().unwrap().set_camera_target(point)
                    }

                    if let Some(rotation) = requests.camera_rotation.take() {
                        mediator.lock().unwrap().request_camera_rotation(rotation)
                    }

                    if let Some(scaffold_id) = requests.set_scaffold_id.take() {
                        mediator.lock().unwrap().set_scaffold(scaffold_id)
                    }

                    if let Some(sequence) = requests.scaffold_sequence.take() {
                        mediator.lock().unwrap().set_scaffold_sequence(sequence);
                        println!("lock released");
                    }

                    if requests.stapples_request {
                        requests.stapples_request = false;
                        mediator.lock().unwrap().download_stapples()
                    }

                    if requests.recolor_stapples {
                        requests.recolor_stapples = false;
                        mediator.lock().unwrap().recolor_stapples();
                    }

                    if requests.clean_requests {
                        requests.clean_requests = false;
                        mediator.lock().unwrap().clean_designs();
                    }

                    if let Some(roll_request) = requests.roll_request.take() {
                        mediator.lock().unwrap().roll_request(roll_request);
                    }

                    if let Some(b) = requests.show_torsion_request.take() {
                        mediator.lock().unwrap().show_torsion_request(b)
                    }

                    if let Some(fog) = requests.fog.take() {
                        scene.lock().unwrap().fog_request(fog)
                    }

<<<<<<< HEAD
                    if let Some(hyperboloid) = requests.hyperboloid.take() {
                        mediator.lock().unwrap().hyperboloid_request(hyperboloid)
=======
                    if let Some(roll) = requests.helix_roll.take() {
                        mediator.lock().unwrap().roll_helix(roll)
>>>>>>> 87c1c60c
                    }
                }

                // Treat eventual event that happenend in the gui left panel.
                let _overlay_change =
                    overlay_manager.fetch_change(&multiplexer, &window, &mut renderer);
                {
                    let mut messages = messages.lock().unwrap();
                    gui.forward_messages(&mut messages);
                    overlay_manager.forward_messages(&mut messages);
                }

                mediator.lock().unwrap().observe_designs();
                let now = std::time::Instant::now();
                let dt = now - last_render_time;
                redraw |= scheduler.lock().unwrap().check_redraw(&multiplexer, dt);
                last_render_time = now;

                if redraw {
                    window.request_redraw();
                }
            }
            Event::RedrawRequested(_)
                if window.inner_size().width > 0 && window.inner_size().height > 0 =>
            {
                if resized {
                    multiplexer.generate_textures();
                    scheduler
                        .lock()
                        .unwrap()
                        .forward_new_size(window.inner_size(), &multiplexer);
                    let window_size = window.inner_size();

                    swap_chain = device.create_swap_chain(
                        &surface,
                        &wgpu::SwapChainDescriptor {
                            usage: wgpu::TextureUsage::OUTPUT_ATTACHMENT,
                            format,
                            width: window_size.width,
                            height: window_size.height,
                            present_mode: wgpu::PresentMode::Mailbox,
                        },
                    );

                    gui.resize(&multiplexer, &window);
                }
                // Get viewports from the partition

                // If there are events pending
                gui.update(&multiplexer, &window);

                overlay_manager.process_event(&mut renderer, resized, &multiplexer, &window);

                resized = false;

                let frame = swap_chain.get_current_frame().expect("Next frame");

                let mut encoder =
                    device.create_command_encoder(&wgpu::CommandEncoderDescriptor { label: None });

                // We draw the applications first
                let now = std::time::Instant::now();
                let dt = now - last_render_time;
                scheduler
                    .lock()
                    .unwrap()
                    .draw_apps(&mut encoder, &multiplexer, dt);

                gui.render(
                    &mut encoder,
                    &window,
                    &multiplexer,
                    &mut staging_belt,
                    &mut mouse_interaction,
                );

                multiplexer.draw(&mut encoder, &frame.output.view);
                //overlay_manager.render(&device, &mut staging_belt, &mut encoder, &frame.output.view, &multiplexer, &window, &mut renderer);

                // Then we submit the work
                staging_belt.finish();
                queue.submit(Some(encoder.finish()));

                // And update the mouse cursor
                window
                    .set_cursor_icon(iced_winit::conversion::mouse_interaction(mouse_interaction));
                if let Some(icon) = icon.take() {
                    window.set_cursor_icon(icon);
                }
                local_pool
                    .spawner()
                    .spawn(staging_belt.recall())
                    .expect("Recall staging buffers");

                local_pool.run_until_stalled();
            }
            _ => {}
        }
    })
}

/// Message sent to the gui component
pub struct IcedMessages {
    left_panel: VecDeque<gui::left_panel::Message>,
    #[allow(dead_code)]
    top_bar: VecDeque<gui::top_bar::Message>,
    color_overlay: VecDeque<gui::left_panel::ColorMessage>,
    status_bar: VecDeque<gui::status_bar::Message>,
}

impl IcedMessages {
    #[allow(clippy::new_without_default)]
    pub fn new() -> Self {
        Self {
            left_panel: VecDeque::new(),
            top_bar: VecDeque::new(),
            color_overlay: VecDeque::new(),
            status_bar: VecDeque::new(),
        }
    }

    pub fn push_color(&mut self, color: u32) {
        let bytes = color.to_be_bytes();
        // bytes is [A, R, G, B]
        let color = iced::Color::from_rgb8(bytes[1], bytes[2], bytes[3]);
        self.color_overlay
            .push_back(gui::left_panel::ColorMessage::StrandColorChanged(color));
        self.left_panel
            .push_back(gui::left_panel::Message::StrandColorChanged(color));
    }

    pub fn push_sequence(&mut self, sequence: String) {
        self.left_panel
            .push_back(gui::left_panel::Message::SequenceChanged(sequence));
    }

    pub fn push_op(&mut self, operation: Arc<dyn Operation>) {
        self.status_bar
            .push_back(gui::status_bar::Message::Operation(operation));
    }

    pub fn push_selection(&mut self, selection: mediator::Selection, values: Vec<String>) {
        self.status_bar
            .push_back(gui::status_bar::Message::Selection(selection, values))
    }

    pub fn clear_op(&mut self) {
        self.status_bar.push_back(gui::status_bar::Message::ClearOp);
    }

    pub fn push_action_mode(&mut self, action_mode: mediator::ActionMode) {
        self.left_panel
            .push_back(gui::left_panel::Message::ActionModeChanged(action_mode))
    }

    pub fn push_selection_mode(&mut self, selection_mode: mediator::SelectionMode) {
        self.left_panel
            .push_back(gui::left_panel::Message::SelectionModeChanged(
                selection_mode,
            ))
    }

    pub fn push_progress(&mut self, progress_name: String, progress: f32) {
        self.status_bar
            .push_back(gui::status_bar::Message::Progress(Some((
                progress_name,
                progress,
            ))))
    }

    pub fn finish_progess(&mut self) {
        self.status_bar
            .push_back(gui::status_bar::Message::Progress(None))
    }

    pub fn notify_new_design(&mut self) {
        self.left_panel
            .push_back(gui::left_panel::Message::NewDesign)
    }

    pub fn push_roll(&mut self, roll: f32) {
        self.left_panel
            .push_back(gui::left_panel::Message::HelixRoll(roll))
    }
}

pub struct OverlayManager {
    color_state: iced_native::program::State<ColorOverlay>,
    color_debug: Debug,
    overlay_types: Vec<OverlayType>,
    overlays: Vec<Overlay>,
}

impl OverlayManager {
    pub fn new(requests: Arc<Mutex<Requests>>, window: &Window, renderer: &mut Renderer) -> Self {
        let color = ColorOverlay::new(
            requests.clone(),
            PhysicalSize::new(250., 250.).to_logical(window.scale_factor()),
        );
        let mut color_debug = Debug::new();
        let color_state = program::State::new(
            color,
            convert_size(PhysicalSize::new(250, 250)),
            conversion::cursor_position(PhysicalPosition::new(-1f64, -1f64), window.scale_factor()),
            renderer,
            &mut color_debug,
        );
        Self {
            color_state,
            color_debug,
            overlay_types: Vec::new(),
            overlays: Vec::new(),
        }
    }

    fn forward_event(&mut self, event: IcedEvent, n: usize) {
        match self.overlay_types.get(n) {
            None => {
                println!("recieve event from non existing overlay");
                unreachable!();
            }
            Some(OverlayType::Color) => self.color_state.queue_event(event),
        }
    }

    fn add_overlay(&mut self, overlay_type: OverlayType, multiplexer: &mut Multiplexer) {
        match overlay_type {
            OverlayType::Color => self.overlays.push(Overlay {
                position: PhysicalPosition::new(500, 500),
                size: PhysicalSize::new(250, 250),
            }),
        }
        self.overlay_types.push(overlay_type);
        self.update_multiplexer(multiplexer);
    }

    fn process_event(
        &mut self,
        renderer: &mut Renderer,
        resized: bool,
        multiplexer: &Multiplexer,
        window: &Window,
    ) {
        for (n, overlay) in self.overlay_types.iter().enumerate() {
            let cursor_position = if multiplexer.foccused_element() == Some(ElementType::Overlay(n))
            {
                multiplexer.get_cursor_position()
            } else {
                PhysicalPosition::new(-1., -1.)
            };
            match overlay {
                OverlayType::Color => {
                    if !self.color_state.is_queue_empty() || resized {
                        let _ = self.color_state.update(
                            convert_size(PhysicalSize::new(250, 250)),
                            conversion::cursor_position(cursor_position, window.scale_factor()),
                            None,
                            renderer,
                            &mut self.color_debug,
                        );
                    }
                }
            }
        }
    }

    #[allow(dead_code)]
    fn render(
        &self,
        device: &wgpu::Device,
        staging_belt: &mut wgpu::util::StagingBelt,
        encoder: &mut wgpu::CommandEncoder,
        target: &wgpu::TextureView,
        multiplexer: &Multiplexer,
        window: &Window,
        renderer: &mut Renderer,
    ) {
        for overlay_type in self.overlay_types.iter() {
            match overlay_type {
                OverlayType::Color => {
                    let color_viewport = Viewport::with_physical_size(
                        convert_size_u32(multiplexer.window_size),
                        window.scale_factor(),
                    );
                    let _color_interaction = renderer.backend_mut().draw(
                        &device,
                        staging_belt,
                        encoder,
                        &target,
                        &color_viewport,
                        self.color_state.primitive(),
                        &self.color_debug.overlay(),
                    );
                }
            }
        }
    }

    fn rm_overlay(&mut self, overlay_type: OverlayType, multiplexer: &mut Multiplexer) {
        let mut rm_idx = Vec::new();
        for (idx, overlay_type_) in self.overlay_types.iter().rev().enumerate() {
            if *overlay_type_ == overlay_type {
                rm_idx.push(idx);
            }
        }
        for idx in rm_idx.iter() {
            self.overlays.remove(*idx);
            self.overlay_types.remove(*idx);
        }
        self.update_multiplexer(multiplexer);
    }

    fn update_multiplexer(&self, multiplexer: &mut Multiplexer) {
        multiplexer.set_overlays(self.overlays.clone())
    }

    fn forward_messages(&mut self, messages: &mut IcedMessages) {
        for m in messages.color_overlay.drain(..) {
            self.color_state.queue_message(m);
        }
    }

    fn fetch_change(
        &mut self,
        multiplexer: &Multiplexer,
        window: &Window,
        renderer: &mut Renderer,
    ) -> bool {
        let mut ret = false;
        for (n, overlay) in self.overlay_types.iter().enumerate() {
            let cursor_position = if multiplexer.foccused_element() == Some(ElementType::Overlay(n))
            {
                multiplexer.get_cursor_position()
            } else {
                PhysicalPosition::new(-1., -1.)
            };
            match overlay {
                OverlayType::Color => {
                    if !self.color_state.is_queue_empty() {
                        ret = true;
                        let _ = self.color_state.update(
                            convert_size(PhysicalSize::new(250, 250)),
                            conversion::cursor_position(cursor_position, window.scale_factor()),
                            None,
                            renderer,
                            &mut self.color_debug,
                        );
                    }
                }
            }
        }
        ret
    }
}<|MERGE_RESOLUTION|>--- conflicted
+++ resolved
@@ -484,13 +484,12 @@
                         scene.lock().unwrap().fog_request(fog)
                     }
 
-<<<<<<< HEAD
                     if let Some(hyperboloid) = requests.hyperboloid.take() {
                         mediator.lock().unwrap().hyperboloid_request(hyperboloid)
-=======
+                    }
+
                     if let Some(roll) = requests.helix_roll.take() {
                         mediator.lock().unwrap().roll_helix(roll)
->>>>>>> 87c1c60c
                     }
                 }
 
